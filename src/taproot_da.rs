use anyhow::{anyhow, Result};
use bitcoin::{
    blockdata::opcodes::all::{OP_ENDIF, OP_IF},
    blockdata::opcodes::{OP_FALSE, OP_TRUE},
    blockdata::script::Builder,
    Address as BitcoinAddress, Network, ScriptBuf, Transaction, Witness,
};
use bitcoincore_rpc::{Client, RpcApi};
use serde_json;
use std::sync::Arc;

pub struct TaprootDA {
    bitcoin_client: Arc<Client>,
}

impl TaprootDA {
    pub fn new(bitcoin_client: Arc<Client>) -> Self {
        Self { bitcoin_client }
    }

    pub async fn send_transaction_to_da(
        &self,
        raw_tx_hex: &str,
        fee_sats: u64,
        wallet: &str,
        network: &str,
    ) -> Result<String> {
        println!("🚀 Creating Core Lane transaction in Bitcoin DA (commit + reveal in one tx)...");
        println!(
            "📝 Ethereum transaction: {}...",
            &raw_tx_hex[..64.min(raw_tx_hex.len())]
        );
        println!("💰 Fee: {} sats", fee_sats);

        // Validate the Ethereum transaction hex
        let tx_bytes = hex::decode(raw_tx_hex).map_err(|e| anyhow!("Invalid hex format: {}", e))?;

        println!("🔍 Raw Ethereum transaction:");
        println!("   📝 Input hex: {}", raw_tx_hex);
        println!(
            "   📏 Input length: {} chars ({} bytes)",
            raw_tx_hex.len(),
            tx_bytes.len()
        );
        println!("   📝 Decoded bytes: {}", hex::encode(&tx_bytes));

<<<<<<< HEAD
        // The raw_tx_hex already contains the CORE_MEL prefix, so use it directly
        let payload = tx_bytes;
=======
        // Create Core Lane payload: CORE_LANE prefix + Ethereum transaction
        let mut payload = Vec::new();
        payload.extend_from_slice(b"CORE_LANE");
        payload.extend_from_slice(&tx_bytes);
>>>>>>> 2b7ff615

        println!("📦 Core Lane payload size: {} bytes", payload.len());
        println!("📦 Core Lane payload hex: {}", hex::encode(&payload));

        // Check wallet balance
        let balance_result: Result<serde_json::Value, _> =
            self.bitcoin_client.call("getbalances", &[]);

        let available_balance = match balance_result {
            Ok(balances) => {
                if let Some(mine_wallet) = balances.get("mine") {
                    if let Some(trusted) = mine_wallet.get("trusted") {
                        let balance_btc = trusted.as_f64().unwrap_or(0.0);
                        (balance_btc * 100_000_000.0) as u64
                    } else {
                        0u64
                    }
                } else {
                    0u64
                }
            }
            Err(e) => return Err(anyhow!("Failed to get wallet balance: {}", e)),
        };

        println!("💰 Available balance: {} sats", available_balance);

        if available_balance < fee_sats {
            return Err(anyhow!(
                "Insufficient balance: {} sats available, {} sats needed",
                available_balance,
                fee_sats
            ));
        }

        // Get unspent outputs
        let unspent_result: Result<serde_json::Value, _> = self.bitcoin_client.call(
            "listunspent",
            &[
                serde_json::json!(0),
                serde_json::json!(9999999),
                serde_json::json!([]),
                serde_json::json!(true),
                serde_json::json!({"minimumAmount": (fee_sats as f64 + 1000.0) / 100_000_000.0}),
            ],
        );

        let unspent = match unspent_result {
            Ok(utxos) => utxos,
            Err(e) => return Err(anyhow!("Failed to get unspent outputs: {}", e)),
        };

        if !unspent.is_array() || unspent.as_array().unwrap().is_empty() {
            return Err(anyhow!("No suitable unspent outputs found"));
        }

        // Use the first suitable UTXO
        let utxo = &unspent.as_array().unwrap()[0];
        let prev_txid = utxo["txid"].as_str().unwrap();
        let prev_vout = utxo["vout"].as_u64().unwrap() as u32;
        let prev_amount = (utxo["amount"].as_f64().unwrap() * 100_000_000.0) as u64;

        println!(
            "📍 Using UTXO: {}:{} ({} sats)",
            prev_txid, prev_vout, prev_amount
        );

        // Create a Taproot output with Core Lane data embedded
        let envelope_script = self.create_taproot_envelope_script(&payload)?;
        let (taproot_address, internal_key, control_block) =
            self.create_taproot_address_with_info(&payload, network)?;

        println!("🎯 Created Taproot address: {}", taproot_address);
        println!("🔑 Internal key: {}", internal_key);

        // Create inputs using RPC
        let inputs = vec![serde_json::json!({
            "txid": prev_txid,
            "vout": prev_vout
        })];

        // Create outputs with Core Lane data in Taproot envelope
        let mut outputs = serde_json::Map::new();

        // Add the Taproot output with the Core Lane data
        outputs.insert(
            taproot_address.to_string(),
            serde_json::json!(fee_sats as f64 / 100_000_000.0),
        );

        // Add change output if substantial enough
        let estimated_tx_fee = 2000u64; // Higher fee for complex transaction
        let change_amount = prev_amount
            .saturating_sub(fee_sats)
            .saturating_sub(estimated_tx_fee);
        if change_amount > 546 {
            // dust threshold
            let change_addr_result: Result<serde_json::Value, _> = self.bitcoin_client.call(
                "getnewaddress",
                &[serde_json::json!(wallet), serde_json::json!("bech32")],
            );

            if let Ok(change_addr) = change_addr_result {
                let change_addr_str = change_addr.as_str().unwrap();
                outputs.insert(
                    change_addr_str.to_string(),
                    serde_json::json!(change_amount as f64 / 100_000_000.0),
                );
                println!("💰 Change: {} sats -> {}", change_amount, change_addr_str);
            }
        }

        // Create and sign the commit transaction using RPC
        let rawtx_result: Result<serde_json::Value, _> = self.bitcoin_client.call(
            "createrawtransaction",
            &[serde_json::json!(inputs), serde_json::json!(outputs)],
        );

        let raw_tx = match rawtx_result {
            Ok(tx) => tx.as_str().unwrap().to_string(),
            Err(e) => return Err(anyhow!("Failed to create raw transaction: {}", e)),
        };

        let signed_result: Result<serde_json::Value, _> = self
            .bitcoin_client
            .call("signrawtransactionwithwallet", &[serde_json::json!(raw_tx)]);

        let signed_tx = match signed_result {
            Ok(result) => {
                if result["complete"].as_bool().unwrap_or(false) {
                    result["hex"].as_str().unwrap().to_string()
                } else {
                    return Err(anyhow!("Failed to sign transaction: {}", result["errors"]));
                }
            }
            Err(e) => return Err(anyhow!("Failed to sign transaction: {}", e)),
        };

        // Broadcast the commit transaction
        let commit_tx_result: Result<bitcoin::Txid, _> = self
            .bitcoin_client
            .call("sendrawtransaction", &[serde_json::json!(signed_tx)]);

        let commit_txid = match commit_tx_result {
            Ok(txid) => {
                println!("✅ Commit transaction broadcast: {}", txid);
                println!("📦 Core Lane data embedded in Taproot envelope");
                txid
            }
            Err(e) => {
                println!("❌ Failed to broadcast commit transaction: {}", e);
                return Err(anyhow!("Failed to broadcast commit transaction: {}", e));
            }
        };

        // Now immediately create a reveal transaction that spends the Taproot output
        println!("🔍 Creating reveal transaction to immediately expose Core Lane data...");

        // Get a new address for the reveal output
        let reveal_addr_result: Result<serde_json::Value, _> = self.bitcoin_client.call(
            "getnewaddress",
            &[serde_json::json!(wallet), serde_json::json!("bech32")],
        );

        let reveal_addr = match reveal_addr_result {
            Ok(addr) => addr.as_str().unwrap().to_string(),
            Err(e) => return Err(anyhow!("Failed to get reveal address: {}", e)),
        };

        // Create reveal transaction inputs (spending the Taproot output we just created)
        let reveal_inputs = vec![serde_json::json!({
            "txid": commit_txid.to_string(),
            "vout": 0  // The Taproot output is at index 0
        })];

        // Create reveal transaction outputs
        let mut reveal_outputs = serde_json::Map::new();
        let reveal_amount = fee_sats.saturating_sub(1000); // Small fee for reveal tx
        reveal_outputs.insert(
            reveal_addr,
            serde_json::json!(reveal_amount as f64 / 100_000_000.0),
        );

        // Create raw reveal transaction
        let reveal_raw_result: Result<serde_json::Value, _> = self.bitcoin_client.call(
            "createrawtransaction",
            &[
                serde_json::json!(reveal_inputs),
                serde_json::json!(reveal_outputs),
            ],
        );

        let reveal_raw_tx = match reveal_raw_result {
            Ok(tx) => tx.as_str().unwrap().to_string(),
            Err(e) => return Err(anyhow!("Failed to create reveal transaction: {}", e)),
        };

        // Sign the reveal transaction with the internal key
        let mut reveal_tx: Transaction =
            bitcoin::consensus::deserialize(&hex::decode(&reveal_raw_tx)?)?;

        // Add the witness data to reveal the Core Lane transaction
        let mut witness = Witness::new();
        witness.push(&envelope_script.as_bytes());
        witness.push(&control_block);
        reveal_tx.input[0].witness = witness;

        let reveal_final_hex = hex::encode(bitcoin::consensus::serialize(&reveal_tx));

        // Broadcast the reveal transaction
        let reveal_tx_result: Result<bitcoin::Txid, _> = self
            .bitcoin_client
            .call("sendrawtransaction", &[serde_json::json!(reveal_final_hex)]);

        match reveal_tx_result {
            Ok(reveal_txid) => {
                println!(
                    "✅ Core Lane transaction (commit + reveal in same block) created successfully!"
                );
                println!("📍 Commit transaction ID: {}", commit_txid);
                println!("📍 Reveal transaction ID: {}", reveal_txid);
                println!("📦 Core Lane data embedded AND revealed in the same block");
                println!("🎯 Taproot address: {}", taproot_address);
                println!("💰 Fee paid: {} sats", fee_sats);
                println!(
                    "\n🔍 Core Lane node will detect the reveal transaction when scanning blocks!"
                );

                Ok(commit_txid.to_string())
            }
            Err(e) => {
                println!("❌ Failed to broadcast reveal transaction: {}", e);
                Err(anyhow!("Failed to broadcast reveal transaction: {}", e))
            }
        }
    }

    fn create_taproot_envelope_script(&self, data: &[u8]) -> Result<ScriptBuf> {
        // Create Taproot envelope script: OP_FALSE OP_IF <data> OP_ENDIF OP_TRUE
        let mut script = Builder::new();
        script = script.push_opcode(OP_FALSE).push_opcode(OP_IF);

        // Add data in chunks of 520 bytes (Bitcoin script push limit)
        for chunk in data.chunks(520) {
            if let Ok(push_bytes) = <&bitcoin::blockdata::script::PushBytes>::try_from(chunk) {
                script = script.push_slice(push_bytes);
            }
        }

        script = script.push_opcode(OP_ENDIF).push_opcode(OP_TRUE);
        Ok(script.into_script())
    }

    fn create_taproot_address_with_info(
        &self,
        data: &[u8],
        network: &str,
    ) -> Result<(BitcoinAddress, String, Vec<u8>)> {
        use bitcoin::secp256k1::{Keypair, Secp256k1};
        use bitcoin::taproot::{LeafVersion, TaprootBuilder};
        use secp256k1::rand::rngs::OsRng;

        let secp = Secp256k1::new();
        let keypair = Keypair::new(&secp, &mut OsRng);
        let (xonly, _parity) = bitcoin::secp256k1::XOnlyPublicKey::from_keypair(&keypair);

        let network_enum = match network.to_lowercase().as_str() {
            "mainnet" => Network::Bitcoin,
            "testnet" => Network::Testnet,
            "signet" => Network::Signet,
            "regtest" => Network::Regtest,
            _ => return Err(anyhow!("unknown network: {}", network)),
        };

        // Create envelope script for the data
        let envelope_script = self.create_taproot_envelope_script(data)?;

        let spend_info = TaprootBuilder::new()
            .add_leaf(0, envelope_script.clone().into())
            .map_err(|e| anyhow!("Failed to add leaf to Taproot builder: {}", e))?
            .finalize(&secp, xonly)
            .map_err(|e| anyhow!("Failed to finalize Taproot spend info: {:?}", e))?;

        let output_key = spend_info.output_key();
        let address = BitcoinAddress::p2tr_tweaked(output_key, network_enum);

        let control_block = spend_info
            .control_block(&(envelope_script.clone().into(), LeafVersion::TapScript))
            .ok_or_else(|| anyhow!("Failed to get control block"))?;

        let internal_key_hex = keypair.display_secret().to_string();
        let control_block_bytes = control_block.serialize();

        Ok((address, internal_key_hex, control_block_bytes))
    }
}<|MERGE_RESOLUTION|>--- conflicted
+++ resolved
@@ -44,15 +44,10 @@
         );
         println!("   📝 Decoded bytes: {}", hex::encode(&tx_bytes));
 
-<<<<<<< HEAD
-        // The raw_tx_hex already contains the CORE_MEL prefix, so use it directly
-        let payload = tx_bytes;
-=======
         // Create Core Lane payload: CORE_LANE prefix + Ethereum transaction
         let mut payload = Vec::new();
         payload.extend_from_slice(b"CORE_LANE");
         payload.extend_from_slice(&tx_bytes);
->>>>>>> 2b7ff615
 
         println!("📦 Core Lane payload size: {} bytes", payload.len());
         println!("📦 Core Lane payload hex: {}", hex::encode(&payload));
